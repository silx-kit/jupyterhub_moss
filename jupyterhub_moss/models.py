from __future__ import annotations

import re
from typing import Dict, Optional

from pydantic import (
    constr,
    field_validator,
    BaseModel,
    ConfigDict,
    FieldValidationInfo,
    NonNegativeInt,
    PositiveInt,
    RootModel,
)

# Validators


def check_match_gpu(v: Optional[int], info: FieldValidationInfo) -> Optional[int]:
    if v is not None and v > 0 and info.data.get("gpu") == "":
        return 0  # GPU explicitly disabled
    return v


# models


class PartitionResources(BaseModel, frozen=True, extra="allow"):
    """SLURM partition required resources information

    This information retrieved from SLURM is used to constraint user's selection.
    Extra fields (e.g., as in :class:`PartitionAllResources`) can be used to display
    information about available resources.
    """

    max_nprocs: PositiveInt
    max_mem: PositiveInt
    gpu: str
    max_ngpus: NonNegativeInt
    max_runtime: PositiveInt

    # validators
    _check_match_gpu = field_validator("max_ngpus")(check_match_gpu)


class PartitionAllResources(PartitionResources, frozen=True, extra="forbid"):
    """SLURM partition resources information

    Extends resource constraints information with information
    used to display available resources.
    """

    nnodes_total: NonNegativeInt
    nnodes_idle: NonNegativeInt
    ncores_total: NonNegativeInt
    ncores_idle: NonNegativeInt


class JupyterEnvironment(BaseModel, frozen=True, extra="forbid"):
    """Single Jupyter environement description"""

<<<<<<< HEAD
    add_to_path = True
    description: NonEmptyStr
    path: Optional[str] = ""
    modules: Optional[str] = ""
    prologue: Optional[str] = ""
    group: Optional[str] = ""
=======
    add_to_path: bool = True
    # See https://github.com/pydantic/pydantic/issues/156 for type: ignore
    description: constr(strip_whitespace=True, min_length=1)  # type: ignore[valid-type]
    path: str = ""
    modules: str = ""
    prologue: str = ""
>>>>>>> d7fac917

    # validators
    @field_validator("modules")
    def check_path_or_mods(cls, v: str, info: FieldValidationInfo) -> str:
        if not v and not info.data.get("path"):
            raise ValueError("Jupyter environment path or modules is required")
        return v


class PartitionConfig(BaseModel, frozen=True, extra="forbid"):
    """Information about partition description and available environments"""

    architecture: str = ""
    description: str = ""
    jupyter_environments: Dict[str, JupyterEnvironment]
    simple: bool = True


class PartitionInfo(PartitionConfig, PartitionResources):
    """Complete information about a partition: config and resources"""

    model_config = ConfigDict(frozen=True, extra="allow")


class _PartitionTraits(PartitionConfig, frozen=True, extra="forbid"):
    """Configuration of a single partition passed as ``partitions`` traits"""

    gpu: Optional[str] = None
    max_ngpus: Optional[int] = None
    max_nprocs: Optional[int] = None
    max_runtime: Optional[int] = None

    # validators
    _check_match_gpu = field_validator("max_ngpus")(check_match_gpu)

    @field_validator("max_ngpus")
    def check_is_positive_or_none(cls, v: Optional[int]) -> Optional[int]:
        if v is not None and v < 0:
            raise ValueError("Value must be positive")
        return v

    @field_validator("max_nprocs", "max_runtime")
    def check_is_strictly_positive_or_none(cls, v: Optional[int]) -> Optional[int]:
        if v is not None and v <= 0:
            raise ValueError("Value must be strictly positive")
        return v


class PartitionsTrait(RootModel):
    """Configuration passed as ``partitions`` trait"""

    root: Dict[str, _PartitionTraits]

    model_config = ConfigDict(frozen=True)

    def model_dump(self, *args, **kwargs):
        return {k: v.model_dump(*args, **kwargs) for k, v in self.root.items()}

    def items(self):
        return self.root.items()


_MEM_REGEXP = re.compile("^[0-9]*([0-9]+[KMGT])?$")
"""Memory input regular expression"""


class UserOptions(BaseModel):
    """Options passed as `Spawner.user_options`"""

    # Options received through the form or GET request
    partition: str
    runtime: str = ""
    nprocs: PositiveInt = 1
    memory: str = ""
    reservation: str = ""
    ngpus: NonNegativeInt = 0
    options: str = ""
    output: str = "/dev/null"
    environment_id: str = ""
    environment_path: str = ""
    environment_modules: str = ""
    default_url: str = ""
    root_dir: str = ""
    # Extra fields
    gres: str = ""
    prologue: str = ""

    @classmethod
    def parse_formdata(cls, formdata: dict[str, list[str]]) -> UserOptions:
        # Those keys should not come from the request, they are set later by the spawner
        excluded_keys = "gres", "prologue"
        fields = {
            k: v[0].strip() for k, v in formdata.items() if k not in excluded_keys
        }

        # Compatibility with mem query param renamed memory
        if "mem" in fields and "memory" not in fields:
            fields["memory"] = fields["mem"]

        # Convert output boolean query param to file pattern
        fields["output"] = (
            "slurm-%j.out" if fields.get("output", "false") == "true" else "/dev/null"
        )
        return cls.model_validate(fields)

    @field_validator(
        "partition",
        "runtime",
        "memory",
        "reservation",
        "options",
        "output",
        "environment_id",
        "environment_path",
        "environment_modules",
        "default_url",
        "root_dir",
    )
    def has_no_newline(cls, v: str) -> str:
        if "\n" in v:
            raise ValueError("Must not contain newline")
        return v

    @field_validator("default_url")
    def is_absolute_path(cls, v: str) -> str:
        if v and not v.startswith("/"):
            raise ValueError("Must start with /")
        return v

    @field_validator("runtime")
    def check_timelimit(cls, v: str) -> str:
        from .utils import parse_timelimit  # avoid circular imports

        if v:
            parse_timelimit(v)  # Raises exception if malformed
        return v

    @field_validator("memory")
    def check_memory(cls, v: str) -> str:
        if v and _MEM_REGEXP.match(v) is None:
            raise ValueError("Error in memory syntax")
        return v<|MERGE_RESOLUTION|>--- conflicted
+++ resolved
@@ -60,21 +60,13 @@
 class JupyterEnvironment(BaseModel, frozen=True, extra="forbid"):
     """Single Jupyter environement description"""
 
-<<<<<<< HEAD
-    add_to_path = True
-    description: NonEmptyStr
+    add_to_path: bool = True
+    # See https://github.com/pydantic/pydantic/issues/156 for type: ignore
+    description: constr(strip_whitespace=True, min_length=1)  # type: ignore[valid-type]
     path: Optional[str] = ""
     modules: Optional[str] = ""
     prologue: Optional[str] = ""
     group: Optional[str] = ""
-=======
-    add_to_path: bool = True
-    # See https://github.com/pydantic/pydantic/issues/156 for type: ignore
-    description: constr(strip_whitespace=True, min_length=1)  # type: ignore[valid-type]
-    path: str = ""
-    modules: str = ""
-    prologue: str = ""
->>>>>>> d7fac917
 
     # validators
     @field_validator("modules")
