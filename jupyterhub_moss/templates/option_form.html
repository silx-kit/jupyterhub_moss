--- conflicted
+++ resolved
@@ -122,15 +122,6 @@
         id="environment_simple"
       >
       </select>
-<<<<<<< HEAD
-      <input
-        type="hidden"
-        id="jupyterlab_simple"
-        name="jupyterlab_simple"
-        value="/lab"
-      />
-=======
->>>>>>> 19616c1e
       <label for="runtime_simple">Job duration:</label>
       <select
         name="runtime_simple"
@@ -214,11 +205,6 @@
     />
     <input
       type="hidden"
-<<<<<<< HEAD
-      id="default_url"
-      name="default_url"
-      value="/lab"
-=======
       id="default_url_hidden_input"
       name="default_url"
       value="/lab"
@@ -227,7 +213,6 @@
       type="checkbox"
       id="default_url"
       checked
->>>>>>> 19616c1e
     />
     <label>Jupyter environment:</label>
     <div id="jupyter_environments" class="form-offset-row">
@@ -272,13 +257,8 @@
           </div>
           <div>
             &#9888; Required packages in custom environments:<br>
-<<<<<<< HEAD
-            <a href="https://pypi.org/project/batchspawner/">batchspawner</a>{% if batchspawner_version %}~={{batchspawner_version}}{% endif %} and
-            <a href="https://pypi.org/project/jupyterhub/">jupyterhub</a>{% if jupyterhub_version %}~={{jupyterhub_version}}{% endif %}
-=======
             <a href="https://pypi.org/project/batchspawner/">batchspawner</a>~={{batchspawner_version}} and
             <a href="https://pypi.org/project/jupyterhub/">jupyterhub</a>~={{jupyterhub_version}}.
->>>>>>> 19616c1e
           </div>
         </div>
       </div>
