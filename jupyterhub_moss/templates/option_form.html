--- conflicted
+++ resolved
@@ -127,29 +127,17 @@
     <table class="table table-hover">
       <tr class="active">
         <th>Partition</th>
-<<<<<<< HEAD
-        <th>Total Nodes</th>
-        <th>Toral Cores</th>
-        <th>Idle Cores</th>
-=======
         {% for res_name in resources_display %}
         <th>{{ res_name }}</th>
         {% endfor %}
->>>>>>> c3174047
       </tr>
       {% for name, partition in partitions.items() %}
       {% if partition.simple %}
       <tr>
         <th>{{ name }}</th>
-<<<<<<< HEAD
-        <td>{{ partition.nodes }}</td>
-        <td>{{ partition.cores_total }}</td>
-        <td>{{ partition.cores_idle }}</td>
-=======
         {% for res in partition['available_counts'] %}
         <td>{{ res }}</td>
         {% endfor %}
->>>>>>> c3174047
       </tr>
       {% endif %}
       {% endfor %}
@@ -306,28 +294,16 @@
     <table class="table table-hover">
       <tr class="active">
         <th>Partition</th>
-<<<<<<< HEAD
-        <th>Total Nodes</th>
-        <th>Toral Cores</th>
-        <th>Idle Cores</th>
-=======
         {% for res_name in resources_display %}
         <th>{{ res_name }}</th>
         {% endfor %}
->>>>>>> c3174047
       </tr>
       {% for name, partition in partitions.items() %}
       <tr>
         <th>{{ name }}</th>
-<<<<<<< HEAD
-        <td>{{ partition.nodes }}</td>
-        <td>{{ partition.cores_total }}</td>
-        <td>{{ partition.cores_idle }}</td>
-=======
         {% for res in partition['available_counts'] %}
         <td>{{ res }}</td>
         {% endfor %}
->>>>>>> c3174047
       </tr>
       {% endfor %}
     </table>
