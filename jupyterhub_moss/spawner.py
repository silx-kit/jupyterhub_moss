--- conflicted
+++ resolved
@@ -123,12 +123,8 @@
                 partition,
                 node_state,
                 ncores,
-<<<<<<< HEAD
                 gres_total,
                 gres_used,
-=======
-                generic_resources,
->>>>>>> d7fac917
                 memory,
                 timelimit,
             ) = line.split()
@@ -139,7 +135,6 @@
 
             # core count - allocated/idle/other/total
             _, ncores_idle, _, ncores_total = ncores.split("/")
-<<<<<<< HEAD
             ncores_idle = int(ncores_idle)
             ncores_total = int(ncores_total)
 
@@ -153,14 +148,6 @@
                 gpus_total = 0
                 gpus_used = 0
                 gpu = ""
-=======
-            # gpu count - gpu:type:total(indices)
-            try:
-                gpu_gres_template, gpus_total = parse_gpu_resource(generic_resources)
-            except ValueError:
-                gpu_gres_template = ""
-                gpus_total = "0"
->>>>>>> d7fac917
 
             # job slots for resource display
             # 1 core, 2 cores, 4 cores, 1 GPU
@@ -179,21 +166,12 @@
                     # display resource counts
                     "job_slots": job_slots,
                     # required resource counts
-<<<<<<< HEAD
                     "max_nprocs": ncores_total,
                     "max_mem": memory.rstrip("+"),
                     "gpu": gpu,
                     "max_ngpus": gpus_total,
                     "max_runtime": max_runtime.total_seconds(),
                 }
-=======
-                    max_nprocs=ncores_per_node.rstrip("+"),
-                    max_mem=memory.rstrip("+"),
-                    gpu=gpu_gres_template,
-                    max_ngpus=gpus_total,
-                    max_runtime=max_runtime.total_seconds(),
-                )
->>>>>>> d7fac917
             except ValidationError as err:
                 self.log.error("Error parsing output of slurm_info_cmd: %s", err)
                 raise
@@ -270,13 +248,8 @@
         partitions_info = {
             partition: PartitionInfo.model_validate(
                 {
-<<<<<<< HEAD
                     **resources_info[partition],
                     **config_partition_info.dict(exclude_none=True),
-=======
-                    **resources_info[partition].model_dump(),
-                    **config_partition_info.model_dump(exclude_none=True),
->>>>>>> d7fac917
                 }
             )
             for partition, config_partition_info in partitions.items()
