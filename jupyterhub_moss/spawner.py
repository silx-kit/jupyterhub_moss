from collections import defaultdict
import datetime
import json
import os.path
import re
from typing import Dict, List

from batchspawner import SlurmSpawner
import traitlets
from subprocess import check_output
from jinja2 import Environment, FileSystemLoader

from .utils import local_path, file_hash


TEMPLATE_PATH = local_path("templates")

# Compute resources hash once at start-up
RESOURCES_HASH = {
    name: file_hash(local_path(os.path.join("form", name)))
    for name in ("option_form.css", "option_form.js")
}

with open(local_path("batch_script.sh")) as f:
    BATCH_SCRIPT = f.read()


class MOSlurmSpawner(SlurmSpawner):
    """SLURM spawner with simple/advanced spawning page"""

    # Override default batch script
    batch_script = traitlets.Unicode(BATCH_SCRIPT).tag(config=True)

    partitions = traitlets.Dict(
        value_trait=traitlets.Dict(
            key_trait=traitlets.Unicode(),
            per_key_traits={
                "description": traitlets.Unicode(),
                "architecture": traitlets.Unicode(),
                "gpu": traitlets.Unicode(allow_none=True, default_value=None),
                "simple": traitlets.Bool(),
                "venv": traitlets.Unicode(),
                "max_ngpus": traitlets.Int(),
                "max_nprocs": traitlets.Int(),
                "max_runtime": traitlets.Int(),
            },
        ),
        key_trait=traitlets.Unicode(),
        config=True,
        help="Information on supported partitions",
    ).tag(config=True)

    FORM_TEMPLATE = Environment(
        loader=FileSystemLoader(TEMPLATE_PATH),
        autoescape=False,
        trim_blocks=True,
        lstrip_blocks=True,
    ).get_template("option_form.html")

    def __init__(self, *args, **kwargs):
        super().__init__(*args, **kwargs)
        self.options_form = self.create_options_form

    def _get_slurm_info(self):
        """Returns information about partitions from slurm"""
        # Get number of nodes and idle nodes for all partitions
        state = check_output(["sinfo", "-a", "-N", "--noheader", "-o", "%R %t"]).decode(
            "utf-8"
        )
        slurm_info = defaultdict(lambda: {"nodes": 0, "idle": 0})
        for line in state.splitlines():
            partition, state = line.split()
            info = slurm_info[partition]
            info["nodes"] += 1
            if state == "idle":
                info["idle"] += 1
        return slurm_info

    @staticmethod
    def create_options_form(spawner):
        """Create a form for the user to choose the configuration for the SLURM job"""
        slurm_info = spawner._get_slurm_info()

        # Combine all partition info as a dict
        partitions = {}
        default_partition = None
        for name, info in spawner.partitions.items():
            partitions[name] = {
                "max_nnodes": slurm_info[name]["nodes"],
                "nnodes_idle": slurm_info[name]["idle"],
                **dict((k, v) for k, v in info.items() if k != "venv"),
            }
            if info["simple"] and default_partition is None:
                default_partition = name

        # Prepare json info
        jsondata = json.dumps(
            {
                "partitions": partitions,
                "default_partition": default_partition,
            }
        )

<<<<<<< HEAD
        form_template = self.jinja_env.get_template("option_form.html")
        return form_template.render(
            hash_option_form_css=RESOURCES_HASH["option_form.css"],
            hash_option_form_js=RESOURCES_HASH["option_form.js"],
=======
        return spawner.FORM_TEMPLATE.render(
>>>>>>> cd509d5a
            partitions=partitions,
            default_partition=default_partition,
            jsondata=jsondata,
        )

    # Options retrieved from HTML form and associated converter functions
    _FORM_FIELD_CONVERSIONS = {
        "partition": str,
        "runtime": str,
        "nprocs": int,
        "reservation": str,
        "nnodes": int,
        "ntasks": int,
        "exclusive": lambda v: v == "true",
        "ngpus": int,
        "jupyterlab": lambda v: v == "true",
        "options": lambda v: v.strip(),
        "output": lambda v: v == "true",
    }

    _RUNTIME_REGEXP = re.compile(
        "^(?P<hours>[0-9]+)(?::(?P<minutes>[0-5]?[0-9]))?(?::(?P<seconds>[0-5]?[0-9]))?$"
    )

    def __validate_options(self, options):
        """Check validity of options"""
        assert "partition" in options, "Partition information is missing"
        assert options["partition"] in self.partitions, "Partition is not supported"

        partition_info = self.partitions[options["partition"]]
        slurm_info = self._get_slurm_info()[options["partition"]]

        if "runtime" in options:
            match = self._RUNTIME_REGEXP.match(options["runtime"])
            assert match is not None, "Error in runtime syntax"
            runtime = datetime.timedelta(
                **{k: int(v) for k, v in match.groupdict().items()}
            )
            max_runtime = datetime.timedelta(seconds=partition_info["max_runtime"])
            assert runtime <= max_runtime, "Requested runtime is too long"

        if (
            "nprocs" in options
            and not 1 <= options["nprocs"] <= partition_info["max_nprocs"]
        ):
            raise AssertionError("Error in number of CPUs")

        if "reservation" in options and "\n" in options["reservation"]:
            raise AssertionError("Error in reservation")

        if "nnodes" in options and not 1 <= options["nnodes"] <= slurm_info["nodes"]:
            raise AssertionError("Error in number of nodes")

        if "ntasks" in options and options["ntasks"] < 1:
            raise AssertionError("Error in number ot tasks")

        if (
            "ngpus" in options
            and not 0 <= options["ngpus"] <= partition_info["max_ngpus"]
        ):
            raise AssertionError("Error in number of GPUs")

        if "options" in options and "\n" in options["options"]:
            raise AssertionError("Error in extra options")

    def options_from_form(self, formdata: Dict[str, List[str]]) -> Dict[str, str]:
        """Parse the form and add options to the SLURM job script"""
        # Convert expected input from List[str] to appropriate type
        options = {}
        for name, convert in self._FORM_FIELD_CONVERSIONS.items():
            if name not in formdata:
                continue
            value = formdata[name][0].strip()
            if len(value) == 0:
                continue
            try:
                options[name] = convert(value)
            except ValueError:
                raise RuntimeError(f"Invalid {name} value")

        self.__validate_options(options)

        partition = options["partition"]

        # Specific handling of jupyterlab
        self.default_url = "/lab" if options.get("jupyterlab", False) else ""

        # Specific handling of ngpus as gres
        if options.get("ngpus", 0) > 0:
            gpu_gres_template = self.partitions[partition]["gpu"]
            if gpu_gres_template is None:
                raise RuntimeError("GPU(s) not available for this partition")
            options["gres"] = gpu_gres_template.format(options["ngpus"])

        # Virtualenv is not activated, we need to provide full path
        venv_dir = self.partitions[partition]["venv"]
        self.batchspawner_singleuser_cmd = os.path.join(
            venv_dir, "batchspawner-singleuser"
        )
        self.cmd = [os.path.join(venv_dir, "jupyterhub-singleuser")]

        return options<|MERGE_RESOLUTION|>--- conflicted
+++ resolved
@@ -101,14 +101,9 @@
             }
         )
 
-<<<<<<< HEAD
-        form_template = self.jinja_env.get_template("option_form.html")
-        return form_template.render(
+        return spawner.FORM_TEMPLATE.render(
             hash_option_form_css=RESOURCES_HASH["option_form.css"],
             hash_option_form_js=RESOURCES_HASH["option_form.js"],
-=======
-        return spawner.FORM_TEMPLATE.render(
->>>>>>> cd509d5a
             partitions=partitions,
             default_partition=default_partition,
             jsondata=jsondata,
