#spawn_form {
    padding: 3ex 1em;
}

.radio-toolbar {
  display: flex;
  flex-wrap: wrap;
}

.radio-toolbar label {
  flex: 1 1 0%;
  background-color: white;
  margin: 5px;
  padding: 10px 20px;
  font-family: sans-serif, Arial;
  font-size: 14px;
  border: 1px solid #d3d3d3;
  border-radius: 4px;
  color: black;
  cursor: pointer;
  text-align: center;
}

.radio-toolbar label:hover {
  background-color: #d3d3d3;
}

.radio-toolbar input[type='radio'] {
  opacity: 0;
  position: fixed;
  width: 0;
}

.radio-toolbar input[type='radio']:checked + label {
  background-color: #d3d3d3;
  border-color: #d3d3d3;
}

.radio-toolbar input[type='radio']:focus + label {
  border: 1px dashed #444;
}

.radio-toolbar input[type='radio']:disabled + label {
  opacity: 0.4;
  cursor: not-allowed;
  background-color: cyan;
}

.subheading {
  padding-top: 1em;
  text-align: center;
}

.tab-content {
  margin-bottom: -1em; /* Remove spacing by <br> above Start button */
}

.label-extra-info {
  font-weight: normal;
}

#environment_simple {
  text-overflow: ellipsis;
  max-width: 100%;
  font-size: 1.2em;
  padding: 1.5ex 1em 1ex 1em;
}

#runtime_simple {
  padding: 1.0ex 0.5em 0.5ex 0.5em;
}

.form-container {
  padding: 2ex 2em;
  display: grid;
  grid-template-columns: auto auto;
  grid-gap: 1.0rem;
  justify-content: center;
  align-items: center;
  justify-items: stretch;
}

.form-container label {
  justify-self: start;
  cursor: pointer;
}

.form-container input[type='number'] {
  width: 100%;
}

.form-container input[type='checkbox'] {
  justify-self: start;
}

.form-container hr {
  grid-column: 1 / 3;
}

.form-offset-row {
  justify-self: end;
  width: calc(100% - 2em);
  grid-column: 1 / 3;
  text-align: left;
}

.form-field-div {
  display: flex;
  flex: 0 1 0;
}

@media (max-width: 768px) {
  .form-container label {
    grid-column: 1;
  }
  .form-container input,
  .form-container select,
  .form-field-div {
    grid-column: 1 / 3;
  }
  .form-container input[type='checkbox'] {
    grid-column: 2;
  }

  .form-offset-row {
    width: 100%;
  }
}

.environment-div {
  padding: 0.15rem;
  display: flex;
  align-items: flex-start;
}

.environment-div > * {
  margin-left: 0.3rem;
}

.environment-div > div {
  width: 100%;
}

.environment-div label {
  flex: 1;
}

.environment-remove-button {
  padding-left: 0;
  padding-right: 0;
  height: 1.8rem;
  line-height: 0.9rem;
  align-self: baseline;
}

.environment-add-div {
  display: flex;
  flex-flow: row wrap;
  justify-content: flex-start;
  width: 100%;
}

.environment-add-div > input {
  flex: 4 1 auto;
}

<<<<<<< HEAD
.environment-add-div > * {
  margin-left: 0.3rem;
=======
.environment-add-div > input {
  flex: 4 1 auto;
>>>>>>> 19616c1e
}

#environment_add_button {
  padding-left: 0;
  padding-right: 0;
}

#environment_add_button:disabled {
  color: lightgray;
}<|MERGE_RESOLUTION|>--- conflicted
+++ resolved
@@ -164,13 +164,12 @@
   flex: 4 1 auto;
 }
 
-<<<<<<< HEAD
 .environment-add-div > * {
   margin-left: 0.3rem;
-=======
+}
+
 .environment-add-div > input {
   flex: 4 1 auto;
->>>>>>> 19616c1e
 }
 
 #environment_add_button {
