--- conflicted
+++ resolved
@@ -273,14 +273,7 @@
       environmentAdvDivGroup.appendChild(radio_div);
     }
 
-<<<<<<< HEAD
     // create new option for simple menu
-=======
-    defaultEnvironmentsDiv.appendChild(
-      createEnvironmentDiv(key, info.description, info.path, info.modules, false)
-    );
-
->>>>>>> d7fac917
     const option = document.createElement('option');
     option.text = info.description;
     option.value = key;
@@ -623,19 +616,6 @@
     .addEventListener('change', (e) => updateMemValue());
 
   // Handle add custom environment
-<<<<<<< HEAD
-  document
-    .getElementById('environment_add_name')
-    .addEventListener('input', (e) => {
-      const isInputEmpty = e.target.value === '';
-      if (environmentAddRadio.value === '' && !isInputEmpty) {var myEle = document.getElementById("myElement");
-        // First input in the name: select its radio button
-        environmentAddRadio.checked = true;
-      }
-      environmentAddRadio.value = e.target.value;
-      environmentAddButton.disabled = isInputEmpty;
-    });
-=======
   environmentAddPath.addEventListener('input', updateAddCustomEnvironment);
   environmentAddMods.addEventListener('input', updateAddCustomEnvironment);
 
@@ -651,7 +631,6 @@
     environmentAddRadio.checked = true;
     updateAddCustomEnvironment();
   });
->>>>>>> d7fac917
 
   environmentAddRadio.addEventListener(
     'change',
