[metadata]
name = jupyterhub_moss
version = attr: jupyterhub_moss.version
author = European Synchrotron Radiation Facility
author_email = jupyter@esrf.fr
description = JupyterHub SLURM Spawner with specific spawn page
long_description = file: README.md
long_description_content_type = text/markdown
license_files = LICENSE
url = https://github.com/silx-kit/jupyterhub_moss
keywords = jupyterhub,slurm
classifiers =
    Development Status :: 5 - Production/Stable
    Environment :: Web Environment
    Framework :: Jupyter
    License :: OSI Approved :: MIT License
    Operating System :: POSIX :: Linux
    Programming Language :: Python :: 3
    Programming Language :: JavaScript

[options]
packages = find:
include_package_data = True
python_requires = >=3.8
install_requires =
    batchspawner>=1.0
    jinja2
    jupyterhub
<<<<<<< HEAD
    pydantic ~= 1.10
=======
    pydantic>=2.0,<3
>>>>>>> d7fac917
    traitlets

[options.extras_require]
dev =
    black
    build
    bump2version
    check-manifest
    flake8
    jupyter_server
    mypy
    pytest
    pytest-asyncio

# E501 (line too long) ignored
# E203 and W503 incompatible with black formatting (https://black.readthedocs.io/en/stable/compatible_configs.html#flake8)
[flake8]
ignore = E501, E203, W503
max-line-length = 88<|MERGE_RESOLUTION|>--- conflicted
+++ resolved
@@ -26,11 +26,7 @@
     batchspawner>=1.0
     jinja2
     jupyterhub
-<<<<<<< HEAD
-    pydantic ~= 1.10
-=======
     pydantic>=2.0,<3
->>>>>>> d7fac917
     traitlets
 
 [options.extras_require]
